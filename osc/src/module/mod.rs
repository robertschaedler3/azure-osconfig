pub mod bindings;
pub mod interface;
pub mod schema;
pub mod value;

use anyhow::anyhow;
use libc::c_int;
use serde::Deserialize;
use sharedlib::{FuncArc, LibArc, Symbol};
use std::{ffi::CString, path::PathBuf, slice};

use self::bindings::{MmiClose, MmiGet, MmiGetInfo, MmiHandle, MmiJsonString, MmiOpen, MmiSet};
use crate::error::Error;

<<<<<<< HEAD
// TODO: use custom MIM types
pub type Object = serde_json::Value;

pub struct Module<ComponentT: Component> {
    _client_name: String,
    _max_payload_size: u32,
    component: ComponentT,
}
=======
pub const SUCCESS: i32 = 0;

// TODO: use custom MIM types
pub type Object = serde_json::Value;
>>>>>>> ec7a99fd

pub trait Interface {
    ///
    fn open(client_name: &str, max_payload_size: u32) -> Self;

    // TODO: meta() for get_info

    ///
    fn get(&self, component_name: &str, object_name: &str) -> Result<Object, Error>;

    ///
    fn set(&mut self, component_name: &str, object_name: &str, value: &str) -> Result<(), Error>;
}

<<<<<<< HEAD
impl<ComponentT> Interface for Module<ComponentT>
where
    ComponentT: Component + Default,
{
    fn open(client_name: &str, max_payload_size: u32) -> Self {
        Self {
            _client_name: client_name.to_string(),
            _max_payload_size: max_payload_size,
            component: ComponentT::default(),
        }
    }

    fn get(&self, component_name: &str, object_name: &str) -> Result<Object, Error> {
        if component_name == self.component.name() {
            self.component.reported(object_name)
        } else {
            Err(Error::from(format!("unknown component: {}", component_name)))
        }
    }

    fn set(&mut self, component_name: &str, object_name: &str, value: &str) -> Result<(), Error> {
        if component_name == self.component.name() {
            let value = serde_json::from_str::<Object>(value)?;
            self.component.desired(object_name, value)
        } else {
            Err(Error::from(format!("unknown component: {}", component_name)))
        }
    }
}

=======
>>>>>>> ec7a99fd
pub trait Component {
    /// The name of the component
    fn name(&self) -> &str;

    // fn meta(&self) -> Meta;

    /// Gets a reported object
    fn reported(&self, object_name: &str) -> Result<Object, Error>;

    /// Sets a desired object with the given value
    fn desired(&mut self, object_name: &str, value: Object) -> Result<(), Error>;
    // TODO: fn desired<T>(&mut self, object_name: &str, value: Object) -> Result<T, Error>;
}

// TODO: Meta struct for "GetInfo()" type
// TODO: Ideally this struct should be able to contain a full schema of the component
//       and its properties/objects (especaiily easy to add with macros)

<<<<<<< HEAD
// pub struct Meta {
//     pub name: String,
//     // description: String,
//     // manufacturer: String,
//     // version: String, // TODO: Version struct ???
//     pub components: Vec<String>, // TODO: Component struct ???
//     // lifetime: i32, // TODO: lifetime enum
//     // user_account: i32
// }
=======
#[derive(Debug, Deserialize)]
#[serde(rename_all = "PascalCase")] // TODO: this seems bad to be PascalCase
pub struct Info {
    pub name: String,
    pub description: String,
    pub manufacturer: String,
    // pub version: String, // TODO: Version struct ???
    pub components: Vec<String>,
    // TODO:
    // - version info
    // - lifetime
    // - license URI
    // - project URI
    // - user account
}

/// A struct representation of a module's shared library.
pub struct Library {
    // lib: LibArc,
    get_info: FuncArc<MmiGetInfo>,
    open: FuncArc<MmiOpen>,
    close: FuncArc<MmiClose>,
    set: FuncArc<MmiSet>,
    get: FuncArc<MmiGet>,
}

pub struct Session(MmiHandle);

impl Library {
    pub fn load(path: PathBuf) -> anyhow::Result<Self> {
        if path.extension().unwrap() != "so" {
            return Err(anyhow::anyhow!("Invalid module file extension"));
        }

        unsafe {
            let lib = LibArc::new(path).map_err(|err| anyhow!(err.to_string()))?;

            let get_info: FuncArc<MmiGetInfo> = lib
                .find_func("MmiGetInfo")
                .map_err(|err| anyhow!(err.to_string()))?;
            let open: FuncArc<MmiOpen> = lib
                .find_func("MmiOpen")
                .map_err(|err| anyhow!(err.to_string()))?;
            let close: FuncArc<MmiClose> = lib
                .find_func("MmiClose")
                .map_err(|err| anyhow!(err.to_string()))?;
            let set: FuncArc<MmiSet> = lib
                .find_func("MmiSet")
                .map_err(|err| anyhow!(err.to_string()))?;
            let get: FuncArc<MmiGet> = lib
                .find_func("MmiGet")
                .map_err(|err| anyhow!(err.to_string()))?;

            Ok(Self {
                // lib,
                get_info,
                open,
                close,
                set,
                get,
            })
        }
    }

    pub fn info(&self, client: &str) -> anyhow::Result<Info> {
        let get_info = unsafe { self.get_info.get() };
        let client_name = CString::new(client).unwrap();
        let mut payload: MmiJsonString = std::ptr::null_mut();
        let mut payload_size_bytes: c_int = 0;

        let status = get_info(client_name.as_ptr(), &mut payload, &mut payload_size_bytes);

        if status != SUCCESS {
            return Err(anyhow::anyhow!("MmiGetInfo() failed: {}", status));
        }

        let payload =
            unsafe { slice::from_raw_parts(payload as *const u8, payload_size_bytes as usize) };
        let payload = String::from_utf8_lossy(payload).to_string();

        let info: Info = serde_json::from_str(&payload)?;

        Ok(info)
    }

    pub fn open(&self, client: &str, max_payload_size: u32) -> anyhow::Result<Session> {
        let open = unsafe { self.open.get() };
        let client_name = CString::new(client).unwrap();

        let handle = open(client_name.as_ptr(), max_payload_size);

        if handle.is_null() {
            return Err(anyhow::anyhow!("MmiOpen() failed"));
        }

        Ok(Session(handle))
    }

    pub fn close(&self, session: Session) -> anyhow::Result<()> {
        let close = unsafe { self.close.get() };
        let handle = session.0;

        close(handle);

        Ok(())
    }

    pub fn set(
        &self,
        session: &Session,
        component: &str,
        object: &str,
        payload: &str,
        size: usize,
    ) -> anyhow::Result<i32> {
        let set = unsafe { self.set.get() };
        let handle = session.0;
        let component_name = CString::new(component).unwrap();
        let object_name = CString::new(object).unwrap();
        let value = CString::new(payload).unwrap();

        let status = set(
            handle,
            component_name.as_ptr(),
            object_name.as_ptr(),
            value.as_ptr() as MmiJsonString,
            size as i32,
        );

        Ok(status)
    }

    pub fn get(
        &self,
        session: &Session,
        component: &str,
        object: &str,
    ) -> anyhow::Result<(i32, String)> {
        let get = unsafe { self.get.get() };
        let handle = session.0;
        let component_name = CString::new(component).unwrap();
        let object_name = CString::new(object).unwrap();
        let mut payload: MmiJsonString = std::ptr::null_mut();
        let mut payload_size_bytes: c_int = 0;

        let status = get(
            handle,
            component_name.as_ptr(),
            object_name.as_ptr(),
            &mut payload,
            &mut payload_size_bytes,
        );

        let payload =
            unsafe { slice::from_raw_parts(payload as *const u8, payload_size_bytes as usize) };
        let payload = String::from_utf8_lossy(payload).to_string();

        Ok((status, payload))
    }
}
>>>>>>> ec7a99fd
<|MERGE_RESOLUTION|>--- conflicted
+++ resolved
@@ -12,21 +12,10 @@
 use self::bindings::{MmiClose, MmiGet, MmiGetInfo, MmiHandle, MmiJsonString, MmiOpen, MmiSet};
 use crate::error::Error;
 
-<<<<<<< HEAD
+pub const SUCCESS: i32 = 0;
+
 // TODO: use custom MIM types
 pub type Object = serde_json::Value;
-
-pub struct Module<ComponentT: Component> {
-    _client_name: String,
-    _max_payload_size: u32,
-    component: ComponentT,
-}
-=======
-pub const SUCCESS: i32 = 0;
-
-// TODO: use custom MIM types
-pub type Object = serde_json::Value;
->>>>>>> ec7a99fd
 
 pub trait Interface {
     ///
@@ -41,39 +30,6 @@
     fn set(&mut self, component_name: &str, object_name: &str, value: &str) -> Result<(), Error>;
 }
 
-<<<<<<< HEAD
-impl<ComponentT> Interface for Module<ComponentT>
-where
-    ComponentT: Component + Default,
-{
-    fn open(client_name: &str, max_payload_size: u32) -> Self {
-        Self {
-            _client_name: client_name.to_string(),
-            _max_payload_size: max_payload_size,
-            component: ComponentT::default(),
-        }
-    }
-
-    fn get(&self, component_name: &str, object_name: &str) -> Result<Object, Error> {
-        if component_name == self.component.name() {
-            self.component.reported(object_name)
-        } else {
-            Err(Error::from(format!("unknown component: {}", component_name)))
-        }
-    }
-
-    fn set(&mut self, component_name: &str, object_name: &str, value: &str) -> Result<(), Error> {
-        if component_name == self.component.name() {
-            let value = serde_json::from_str::<Object>(value)?;
-            self.component.desired(object_name, value)
-        } else {
-            Err(Error::from(format!("unknown component: {}", component_name)))
-        }
-    }
-}
-
-=======
->>>>>>> ec7a99fd
 pub trait Component {
     /// The name of the component
     fn name(&self) -> &str;
@@ -92,17 +48,6 @@
 // TODO: Ideally this struct should be able to contain a full schema of the component
 //       and its properties/objects (especaiily easy to add with macros)
 
-<<<<<<< HEAD
-// pub struct Meta {
-//     pub name: String,
-//     // description: String,
-//     // manufacturer: String,
-//     // version: String, // TODO: Version struct ???
-//     pub components: Vec<String>, // TODO: Component struct ???
-//     // lifetime: i32, // TODO: lifetime enum
-//     // user_account: i32
-// }
-=======
 #[derive(Debug, Deserialize)]
 #[serde(rename_all = "PascalCase")] // TODO: this seems bad to be PascalCase
 pub struct Info {
@@ -262,5 +207,4 @@
 
         Ok((status, payload))
     }
-}
->>>>>>> ec7a99fd
+}