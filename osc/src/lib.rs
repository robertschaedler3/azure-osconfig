--- conflicted
+++ resolved
@@ -10,8 +10,4 @@
 pub mod log;
 pub mod mim;
 pub mod module;
-<<<<<<< HEAD
-pub mod platform;
-=======
-// pub mod platform;
->>>>>>> ec7a99fd
+// pub mod platform;